# This workflow will build a Java project with Maven
# For more information see: https://help.github.com/actions/language-and-framework-guides/building-and-testing-java-with-maven

name: build

on:
  push:
    branches: [ "master", "release-**" ]
  pull_request:
    branches: [ "master", "release-**" ]

jobs:
  verify-format:
    runs-on: ubuntu-latest
    name: Verify Source Format
    steps:
      - uses: actions/checkout@v2.3.4
      - name: Setup Java
        uses: actions/setup-java@v2
        with:
          distribution: 'adopt'
          java-version: 8.0.x
      - name: Verify Format and License
        run: mvn spotless:check
  build:
    runs-on: ubuntu-latest
    name: Java ${{ matrix.java }} Maven Test
    strategy:
      matrix:
        # test against latest update of each major Java version, as well as specific updates of LTS versions:
        java: [ 8.0.x, 9.0.x, 10.0.x, 11.0.x, 12.0.x, 16.0.x ]
    steps:
      - uses: actions/checkout@v2.3.4
      - name: Setup Java
        uses: actions/setup-java@v2
        with:
          distribution: 'adopt'
          java-version: ${{ matrix.java }}
      - name: Cache local Maven repository
        uses: actions/cache@v2.1.6
        with:
          path: ~/.m2/repository
<<<<<<< HEAD
          key: ${{ runner.os }}-mvn-${{ matrix.java }}-${{ hashFiles('pom.xml', '**/pom.xml') }}
=======
          key: ${{ runner.os }}-mvn-${{ hashFiles('pom.xml', '**/pom.xml') }}
          restore-keys: |
            ${{ runner.os }}-mvn-
>>>>>>> c4f78a9e
      - name: Build with Maven
        run: mvn -q test -B -Dorg.slf4j.simpleLogger.log.org.apache.maven.cli.transfer.Slf4jMavenTransferListener=warn
  build-graalvm:
    runs-on: ubuntu-latest
    name: GraalVM Maven Test
    steps:
      - uses: actions/checkout@v2.3.4
      - uses: DeLaGuardo/setup-graalvm@a766aa7b5fcc0a801fa3d4fd521ca299c03c9c00
        with:
          graalvm-version: '19.3.0.java8'
      - name: Build with Maven
        run: mvn -q test -B -Dorg.slf4j.simpleLogger.log.org.apache.maven.cli.transfer.Slf4jMavenTransferListener=warn
  e2e:
    runs-on: ubuntu-latest
    name: End-to-End Test Against Real Cluster
    steps:
      - uses: actions/checkout@v2.3.4
      - name: Create k8s Kind Cluster
        uses: helm/kind-action@v1.1.0
      - name: Run E2E with Maven
        run: |
          mvn clean install \
          -q \
          -Dmaven.test.skip=true
          cd e2e
          mvn test \
            -B \
            -De2e.skip=false \
            -Dorg.slf4j.simpleLogger.log.org.apache.maven.cli.transfer.Slf4jMavenTransferListener=warn
  examples:
    runs-on: ubuntu-latest
    name: Examples smoke test
    steps:
      - uses: actions/checkout@v2.3.4
      - name: Setup Java
        uses: actions/setup-java@v2
        with:
          distribution: 'adopt'
          java-version: 11.0.x
      - name: Cache local Maven repository
        uses: actions/cache@v2.1.6
        with:
          path: ~/.m2/repository
          key: ${{ runner.os }}-maven-${{ hashFiles('**/pom.xml') }}
          restore-keys: |
            ${{ runner.os }}-maven-
      - name: Build with Maven
        run: |
          mvn clean install \
          -q \
          -Dmaven.test.skip=true
      - name: Build Cert Manager Contrib
        run: |
          cd client-java-contrib/cert-manager
          mvn clean install \
          -q \
          -Dmaven.test.skip=true
      - name: Build Prometheus Contrib
        run: |
          cd client-java-contrib/prometheus-operator
          mvn clean install \
          -q \
          -Dmaven.test.skip=true
      - name: Version 10
        run: |
          cd examples/examples-release-10
          mvn clean install
      - name: Version 11
        run: |
          cd examples/examples-release-11
          mvn clean install
      - name: Version 12
        run: |
          cd examples/examples-release-12
          mvn clean install
  codegen:
    runs-on: ubuntu-latest
    services:
      registry:
        image: registry:2
        ports:
          - 5000:5000
    name: CRD Java Models Code Generation
    steps:
      - uses: actions/checkout@v2.3.4
      - name: Publish to Registry
        uses: elgohr/Publish-Docker-Github-Action@master
        with:
          name: kubernetes-client/java/crd-model-gen
          tags: gh-action-tmp
          username: ${{ github.actor }}
          password: ${{ secrets.GITHUB_TOKEN }}
          registry: docker.pkg.github.com
          workdir: client-java-contrib
          no_push: true
      - name: Run Code-gen for Cert-Manager
        working-directory: ${{ github.workspace }}/client-java-contrib/cert-manager
        run: IMAGE_TAG=gh-action-tmp ./update.sh
      - name: Run Code-gen for Prometheus-Operator
        working-directory: ${{ github.workspace }}/client-java-contrib/prometheus-operator
        run: IMAGE_TAG=gh-action-tmp ./update.sh
<|MERGE_RESOLUTION|>--- conflicted
+++ resolved
@@ -40,13 +40,7 @@
         uses: actions/cache@v2.1.6
         with:
           path: ~/.m2/repository
-<<<<<<< HEAD
-          key: ${{ runner.os }}-mvn-${{ matrix.java }}-${{ hashFiles('pom.xml', '**/pom.xml') }}
-=======
-          key: ${{ runner.os }}-mvn-${{ hashFiles('pom.xml', '**/pom.xml') }}
-          restore-keys: |
-            ${{ runner.os }}-mvn-
->>>>>>> c4f78a9e
+          key: ${{ runner.os }}-maven-${{ matrix.java }}-${{ hashFiles('pom.xml', '**/pom.xml') }}
       - name: Build with Maven
         run: mvn -q test -B -Dorg.slf4j.simpleLogger.log.org.apache.maven.cli.transfer.Slf4jMavenTransferListener=warn
   build-graalvm:
