/*
Copyright 2020 The Kubernetes Authors.
Licensed under the Apache License, Version 2.0 (the "License");
you may not use this file except in compliance with the License.
You may obtain a copy of the License at
http://www.apache.org/licenses/LICENSE-2.0
Unless required by applicable law or agreed to in writing, software
distributed under the License is distributed on an "AS IS" BASIS,
WITHOUT WARRANTIES OR CONDITIONS OF ANY KIND, either express or implied.
See the License for the specific language governing permissions and
limitations under the License.
*/
package io.kubernetes.client.extended.kubectl;

import io.kubernetes.client.Discovery;
import io.kubernetes.client.apimachinery.GroupVersionResource;
import io.kubernetes.client.common.KubernetesListObject;
import io.kubernetes.client.common.KubernetesObject;
import io.kubernetes.client.extended.kubectl.exception.KubectlException;
import io.kubernetes.client.openapi.ApiClient;
import io.kubernetes.client.openapi.ApiException;
import io.kubernetes.client.openapi.Configuration;
import io.kubernetes.client.util.ModelMapper;
import io.kubernetes.client.util.generic.GenericKubernetesApi;

/**
 * Kubectl provides a set of helper functions that has the same functionalities as corresponding
 * kubectl commands.
 */
public class Kubectl {
  /** Equivalent for `kubectl drain` */
  public static KubectlDrain drain() {
    return new KubectlDrain();
  }

  /** Equivalent for `kubectl cordon` */
  public static KubectlCordon cordon() {
    return new KubectlCordon(true);
  }

  /** Equivalent for `kubectl uncordon` */
  public static KubectlCordon uncordon() {
    return new KubectlCordon(false);
  }

  /**
   * Equivalent for `kubectl create`
   *
   * @return the kubectl create
   */
  public static KubectlCreate create() {
    return new KubectlCreate();
  }

<<<<<<< HEAD
  public static <ApiType extends KubernetesObject> KubectlDelete<ApiType> delete(
      Class<ApiType> clazz) {
    return new KubectlDelete<ApiType>(clazz);
=======
  public static <ApiType extends KubernetesObject> KubectlReplace<ApiType> replace(
      Class<ApiType> clazz) {
    return new KubectlReplace<ApiType>(clazz);
>>>>>>> ee0677d0
  }

  /**
   * Equivalent for `kubectl apply`
   *
   * @return the kubectl create
   */
  public static KubectlApply apply() {
    return new KubectlApply();
  }
  /**
   * Equivalent for `kubectl top`
   *
   * @param apiTypeClass Must be either V1Pod.class or V1Node.class
   * @return the kubectl top implementation
   */
  public static <ApiType extends KubernetesObject, MetricsType>
      KubectlTop<ApiType, MetricsType> top(
          Class<ApiType> apiTypeClass, Class<MetricsType> metricsTypeClass) {
    return new KubectlTop<ApiType, MetricsType>(apiTypeClass);
  }

  /** Equivalence for `kubectl taint`. */
  public static KubectlTaint taint() {
    return new KubectlTaint();
  }

  /**
   * Equivalence for `kubectl cp`.
   *
   * @return the kubectl copy
   */
  public static KubectlCopy copy() {
    return new KubectlCopy();
  }

  /**
   * Equivalence for `kubectl label`.
   *
   * @param <ApiType> the target api type
   * @param apiTypeClass the api type class
   * @return the kubectl label
   */
  public static <ApiType extends KubernetesObject> KubectlLabel<ApiType> label(
      Class<ApiType> apiTypeClass) {
    return new KubectlLabel<>(apiTypeClass);
  }

  /**
   * Equivalence for `kubectl annotate`.
   *
   * @param <ApiType> the target api type
   * @param apiTypeClass the api type class
   * @return the kubectl annotation
   */
  public static <ApiType extends KubernetesObject> KubectlAnnotate<ApiType> annotate(
      Class<ApiType> apiTypeClass) {
    return new KubectlAnnotate<>(apiTypeClass);
  }

  /**
   * Equivalence for `kubectl version`.
   *
   * @return the kubectl version
   */
  public static KubectlVersion version() {
    return new KubectlVersion();
  }

  /*
   * Equivalent for `kubectl scale`
   *
   * @param <ApiType> the target api type
   * @param apiTypeClass the api type class
   * @return the kubectl scale operator
   */
  public static <ApiType extends KubernetesObject> KubectlScale<ApiType> scale(
      Class<ApiType> apiTypeClass) {
    return new KubectlScale<>(apiTypeClass);
  }

  /**
   * Equivalent for `kubectl exec`
   *
   * @return the kubectl exec operator
   */
  public static KubectlExec exec() {
    return new KubectlExec();
  }

  /**
   * Equivalent for `kubectl log`
   *
   * @return the kubectl log operator
   */
  public static KubectlLog log() {
    return new KubectlLog();
  }

  public static KubectlPortForward portforward() {
    return new KubectlPortForward();
  }

  public static KubectlApiResources apiResources() {
    return new KubectlApiResources();
  }

  /**
   * Executable executes a kubectl helper.
   *
   * @param <OUTPUT> the type parameter
   */
  public static interface Executable<OUTPUT> {

    /**
     * Run and retrieve the output from the kubectl helpers.
     *
     * @return the output, can be Void
     * @throws KubectlException the kubectl exception
     */
    OUTPUT execute() throws KubectlException;
  }

  abstract static class NamespacedApiClientBuilder<T extends NamespacedApiClientBuilder>
      extends ApiClientBuilder<T> {
    String namespace;

    public T namespace(String namespace) {
      this.namespace = namespace;
      return (T) this;
    }
  }

  abstract static class ApiClientBuilder<T extends ApiClientBuilder> {
    ApiClient apiClient = Configuration.getDefaultApiClient();
    boolean skipDiscovery = false;

    protected void refreshDiscovery() throws KubectlException {
      if (skipDiscovery) {
        return;
      }
      try {
        ModelMapper.refresh(new Discovery(apiClient));
      } catch (ApiException e) {
        throw new KubectlException(e);
      }
    }

    protected GenericKubernetesApi<? extends KubernetesObject, KubernetesListObject> getGenericApi(
        Class<? extends KubernetesObject> apiTypeClass) {
      GroupVersionResource groupVersionResource =
          ModelMapper.getGroupVersionResourceByClass(apiTypeClass);

      GenericKubernetesApi<? extends KubernetesObject, KubernetesListObject> api =
          new GenericKubernetesApi<>(
              apiTypeClass,
              KubernetesListObject.class,
              groupVersionResource.getGroup(),
              groupVersionResource.getVersion(),
              groupVersionResource.getResource(),
              apiClient);
      return api;
    }

    public T apiClient(ApiClient apiClient) {
      this.apiClient = apiClient;
      return (T) this;
    }

    public T skipDiscovery() {
      this.skipDiscovery = true;
      return (T) this;
    }
  }

  abstract static class ResourceBuilder<
          ApiType extends KubernetesObject, T extends ResourceBuilder<ApiType, T>>
      extends NamespacedApiClientBuilder<T> {
    final Class<ApiType> apiTypeClass;
    String name;

    ResourceBuilder(Class<ApiType> apiTypeClass) {
      this.apiTypeClass = apiTypeClass;
    }

    public T name(String name) {
      this.name = name;
      return (T) this;
    }

    protected GenericKubernetesApi<ApiType, KubernetesListObject> getGenericApi() {
      GroupVersionResource groupVersionResource =
          ModelMapper.getGroupVersionResourceByClass(apiTypeClass);

      GenericKubernetesApi<ApiType, KubernetesListObject> api =
          new GenericKubernetesApi<>(
              apiTypeClass,
              KubernetesListObject.class,
              groupVersionResource.getGroup(),
              groupVersionResource.getVersion(),
              groupVersionResource.getResource(),
              apiClient);
      return api;
    }
  }

  abstract static class ResourceAndContainerBuilder<
          ApiType extends KubernetesObject, T extends ResourceAndContainerBuilder<ApiType, T>>
      extends ResourceBuilder<ApiType, T> {
    String container;

    ResourceAndContainerBuilder(Class<ApiType> apiTypeClass) {
      super(apiTypeClass);
    }

    public T container(String container) {
      this.container = container;
      return (T) this;
    }
  }
}<|MERGE_RESOLUTION|>--- conflicted
+++ resolved
@@ -52,15 +52,14 @@
     return new KubectlCreate();
   }
 
-<<<<<<< HEAD
   public static <ApiType extends KubernetesObject> KubectlDelete<ApiType> delete(
       Class<ApiType> clazz) {
     return new KubectlDelete<ApiType>(clazz);
-=======
+  }
+
   public static <ApiType extends KubernetesObject> KubectlReplace<ApiType> replace(
       Class<ApiType> clazz) {
     return new KubectlReplace<ApiType>(clazz);
->>>>>>> ee0677d0
   }
 
   /**
